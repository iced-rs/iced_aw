--- conflicted
+++ resolved
@@ -487,31 +487,15 @@
                             forward_to_text(event, shell, child, clipboard)
                         } else if text == "\u{8}" {
                             // Backspace
-<<<<<<< HEAD
-                            if T::zero().eq(&self.value) {
-                                event::Status::Ignored
-                            } else {
-                                let mut new_val = self.value.to_string();
-                                match text_input.cursor().state(&Value::new(&new_val)) {
-                                    cursor::State::Index(idx)
-                                        if idx >= 1 && idx <= new_val.len() =>
-                                    {
-                                        _ = new_val.remove(idx - 1);
-                                    }
-                                    cursor::State::Selection { start, end }
-                                        if start <= new_val.len() && end <= new_val.len() =>
-                                    {
-                                        new_val.replace_range(start.min(end)..start.max(end), "");
-                                    }
-                                    _ => return event::Status::Ignored,
-=======
+                            if current_text == T::zero().to_string() {
+                                return event::Status::Ignored;
+                            }
                             let mut new_val = current_text;
                             match text_input.cursor().state(&Value::new(&new_val)) {
                                 cursor::State::Index(idx)
                                     if idx >= 1 && idx <= new_val.len() =>
                                 {
                                     _ = new_val.remove(idx - 1);
->>>>>>> 0ab92590
                                 }
                                 cursor::State::Selection { start, end }
                                     if start <= new_val.len() && end <= new_val.len() =>
@@ -533,8 +517,6 @@
                                     self.value = val;
                                     forward_to_text(event, shell, child, clipboard)
                                 }
-<<<<<<< HEAD
-=======
                                 Ok(val)
                                 if (self.min..self.max).contains(&val) =>
                             {
@@ -542,7 +524,6 @@
                             }
                                 Ok(_) => event::Status::Captured,
                                 _ => event::Status::Ignored,
->>>>>>> 0ab92590
                             }
                         } else {
                             let input = if text == "\u{16}" {
