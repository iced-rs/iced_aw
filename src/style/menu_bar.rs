--- conflicted
+++ resolved
@@ -1,10 +1,6 @@
 //! Change the appearance of menu bars and their menus.
 use super::{Status, StyleFn};
-<<<<<<< HEAD
-use iced::{Background, Border, Color, Shadow, Theme, Vector};
-=======
-use iced_core::{Background, Border, Color, Padding, Shadow, Theme, Vector};
->>>>>>> 2ebd2a33
+use iced_core::{Background, Border, Color, Shadow, Theme, Vector};
 
 /// The appearance of a menu bar and its menus.
 #[derive(Debug, Clone, Copy)]
