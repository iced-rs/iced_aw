//! A spinner to suggest something is loading.
use iced::{
    advanced::{
        layout::{Limits, Node},
        renderer,
        widget::{
            tree::{State, Tag},
            Tree,
        },
        Clipboard, Layout, Shell, Widget,
    },
    mouse::Cursor,
    time::{Duration, Instant},
    window, Border, Color, Element, Event, Length, Rectangle, Size, Vector,
};

/// A spinner widget, a circle spinning around the center of the widget.
#[allow(missing_debug_implementations)]
pub struct Spinner {
    /// The width of the [`Spinner`].
    width: Length,
    /// The height of the [`Spinner`].
    height: Length,
    /// The rate of the [`Spinner`].
    rate: Duration,
    /// The radius of the spinning circle.
    circle_radius: f32,
}

impl Default for Spinner {
    fn default() -> Self {
        Self {
            width: Length::Fixed(20.0),
            height: Length::Fixed(20.0),
            rate: Duration::from_secs_f32(1.0),
            circle_radius: 2.0,
        }
    }
}

impl Spinner {
    /// Creates a new [`Spinner`] widget.
    #[must_use]
    pub fn new() -> Self {
        Self::default()
    }

    /// Sets the width of the [`Spinner`].
    #[must_use]
    pub fn width(mut self, width: impl Into<Length>) -> Self {
        self.width = width.into();
        self
    }

    /// Sets the height of the [`Spinner`].
    #[must_use]
    pub fn height(mut self, height: impl Into<Length>) -> Self {
        self.height = height.into();
        self
    }

    /// Sets the circle radius of the spinning circle.
    #[must_use]
    pub fn circle_radius(mut self, radius: f32) -> Self {
        self.circle_radius = radius;
        self
    }
}

struct SpinnerState {
    last_update: Instant,
    t: f32,
}

fn is_visible(bounds: &Rectangle) -> bool {
    bounds.width > 0.0 && bounds.height > 0.0
}

fn fill_circle(
    renderer: &mut impl renderer::Renderer,
    position: Vector,
    radius: f32,
    color: Color,
) {
    if radius > 0. {
        renderer.fill_quad(
            renderer::Quad {
                bounds: Rectangle {
                    x: position.x,
                    y: position.y,
                    width: radius * 2.0,
                    height: radius * 2.0,
                },
                border: Border {
                    radius: radius.into(),
                    width: 0.0,
                    color: Color::TRANSPARENT,
                },
<<<<<<< HEAD
                shadow: Shadow::default(),
=======
>>>>>>> 388cbe23
                ..Default::default()
            },
            color,
        );
    }
}

impl<Message, Theme, Renderer> Widget<Message, Theme, Renderer> for Spinner
where
    Renderer: renderer::Renderer,
{
    fn size(&self) -> Size<Length> {
        Size::new(self.width, self.height)
    }

    fn layout(&self, _tree: &mut Tree, _renderer: &Renderer, limits: &Limits) -> Node {
        Node::new(limits.width(self.width).height(self.height).resolve(
            self.width,
            self.height,
            Size::new(f32::INFINITY, f32::INFINITY),
        ))
    }

    fn draw(
        &self,
        state: &Tree,
        renderer: &mut Renderer,
        _theme: &Theme,
        style: &renderer::Style,
        layout: Layout<'_>,
        _cursor: Cursor,
        _viewport: &Rectangle,
    ) {
        let bounds = layout.bounds();

        if !is_visible(&bounds) {
            return;
        }

        let size = if bounds.width < bounds.height {
            bounds.width
        } else {
            bounds.height
        } / 2.0;
        let state = state.state.downcast_ref::<SpinnerState>();
        let center = bounds.center();
        let distance_from_center = size - self.circle_radius;
        let (y, x) = (state.t * std::f32::consts::PI * 2.0).sin_cos();
        let position = Vector::new(
            center.x + x * distance_from_center - self.circle_radius,
            center.y + y * distance_from_center - self.circle_radius,
        );

        fill_circle(renderer, position, self.circle_radius, style.text_color);
    }

    fn tag(&self) -> Tag {
        Tag::of::<SpinnerState>()
    }

    fn state(&self) -> State {
        State::new(SpinnerState {
            last_update: Instant::now(),
            t: 0.0,
        })
    }

    fn update(
        &mut self,
        state: &mut Tree,
        event: &Event,
        layout: Layout<'_>,
        _cursor: Cursor,
        _renderer: &Renderer,
        _clipboard: &mut dyn Clipboard,
        shell: &mut Shell<'_, Message>,
        _viewport: &Rectangle,
    ) {
        const FRAMES_PER_SECOND: u64 = 60;

        let bounds = layout.bounds();

        if let Event::Window(window::Event::RedrawRequested(now)) = event {
            if is_visible(&bounds) {
                let state = state.state.downcast_mut::<SpinnerState>();
                let duration = (*now - state.last_update).as_secs_f32();
                let increment = if self.rate == Duration::ZERO {
                    0.0
                } else {
                    duration * 1.0 / self.rate.as_secs_f32()
                };

                state.t += increment;

                if state.t > 1.0 {
                    state.t -= 1.0;
                }

<<<<<<< HEAD
                shell.request_redraw_at(*now + Duration::from_millis(1000 / FRAMES_PER_SECOND));
                state.last_update = *now;

                shell.capture_event();
=======
                shell.request_redraw_at(window::RedrawRequest::At(
                    *now + Duration::from_millis(1000 / FRAMES_PER_SECOND),
                ));
                state.last_update = *now;
>>>>>>> 388cbe23
            }
        }
    }
}

impl<'a, Message, Theme, Renderer> From<Spinner> for Element<'a, Message, Theme, Renderer>
where
    Renderer: renderer::Renderer + 'a,
{
    fn from(spinner: Spinner) -> Self {
        Self::new(spinner)
    }
}<|MERGE_RESOLUTION|>--- conflicted
+++ resolved
@@ -96,10 +96,6 @@
                     width: 0.0,
                     color: Color::TRANSPARENT,
                 },
-<<<<<<< HEAD
-                shadow: Shadow::default(),
-=======
->>>>>>> 388cbe23
                 ..Default::default()
             },
             color,
@@ -198,17 +194,11 @@
                     state.t -= 1.0;
                 }
 
-<<<<<<< HEAD
-                shell.request_redraw_at(*now + Duration::from_millis(1000 / FRAMES_PER_SECOND));
-                state.last_update = *now;
-
-                shell.capture_event();
-=======
+
                 shell.request_redraw_at(window::RedrawRequest::At(
                     *now + Duration::from_millis(1000 / FRAMES_PER_SECOND),
                 ));
                 state.last_update = *now;
->>>>>>> 388cbe23
             }
         }
     }
