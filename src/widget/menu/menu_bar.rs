--- conflicted
+++ resolved
@@ -5,24 +5,13 @@
 #![allow(clippy::wildcard_imports)]
 #![allow(clippy::enum_glob_use)]
 
-<<<<<<< HEAD
-use iced::{
-    advanced::{
-        layout::{Limits, Node},
-        mouse, overlay, renderer,
-        widget::{tree, Operation, Tree},
-        Clipboard, Layout, Shell, Widget,
-    },
-    alignment, event, window, Color, Element, Event, Length, Padding, Pixels, Rectangle, Size,
-=======
 use iced_core::{
     alignment, event,
     layout::{Limits, Node},
     mouse, overlay, renderer,
     widget::{tree, Operation, Tree},
-    Clipboard, Element, Event, Layout, Length, Padding, Pixels, Rectangle, Shell, Size, Vector,
+    window, Clipboard, Element, Event, Layout, Length, Padding, Pixels, Rectangle, Shell, Size,
     Widget,
->>>>>>> 2ebd2a33
 };
 
 use super::{common::*, flex, menu_bar_overlay::MenuBarOverlay, menu_tree::*};
@@ -275,22 +264,16 @@
         tree.diff_children_custom(&self.roots, |tree, item| item.diff(tree), Item::tree);
     }
 
-<<<<<<< HEAD
     /// tree: Tree{bar, \[item_tree...]}
     ///
     /// out: Node{bar bounds , \[widget_layout, widget_layout, ...]}
-    fn layout(&self, tree: &mut Tree, renderer: &Renderer, limits: &Limits) -> Node {
+    fn layout(&mut self, tree: &mut Tree, renderer: &Renderer, limits: &Limits) -> Node {
         let MenuBarState {
             menu_state: bar_menu_state,
             ..
         } = tree.state.downcast_mut::<MenuBarState>();
 
         let items_node = flex::resolve(
-=======
-    /// tree: Tree{bar_state, \[item_tree...]}
-    fn layout(&mut self, tree: &mut Tree, renderer: &Renderer, limits: &Limits) -> Node {
-        flex::resolve(
->>>>>>> 2ebd2a33
             flex::Axis::Horizontal,
             renderer,
             &Limits::new(
@@ -557,14 +540,7 @@
         let slice = bar_menu_state.slice;
 
         operation.container(None, layout.bounds(), &mut |operation| {
-<<<<<<< HEAD
-            itl_iter_slice!(slice, self.roots;iter, tree.children;iter_mut, slice_layout.children())
-=======
-            self.roots
-                .iter_mut() // [Item...]
-                .zip(tree.children.iter_mut()) // [item_tree...]
-                .zip(layout.children()) // [widget_node...]
->>>>>>> 2ebd2a33
+            itl_iter_slice!(slice, self.roots;iter_mut, tree.children;iter_mut, slice_layout.children())
                 .for_each(|((child, state), layout)| {
                     child.operate(state, layout, renderer, operation);
                 });
@@ -670,17 +646,10 @@
     fn overlay<'b>(
         &'b mut self,
         tree: &'b mut Tree,
-<<<<<<< HEAD
         layout: Layout<'b>,
         renderer: &Renderer,
         viewport: &Rectangle,
-        translation: iced::Vector,
-=======
-        layout: Layout<'_>,
-        _renderer: &Renderer,
-        _viewport: &Rectangle,
-        translation: Vector,
->>>>>>> 2ebd2a33
+        translation: iced_core::Vector,
     ) -> Option<overlay::Element<'b, Message, Theme, Renderer>> {
         #[cfg(feature = "debug_log")]
         debug!(target:"menu::MenuBar::overlay", "");
