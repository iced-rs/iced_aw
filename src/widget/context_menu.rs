//! A context menu for showing actions on right click.
//!
use iced::{
    advanced::{
        layout::{Limits, Node},
        overlay, renderer,
        widget::{tree, Operation, Tree},
        Clipboard, Layout, Shell, Widget,
    },
    mouse::{self, Button, Cursor},
    Element, Event, Length, Point, Rectangle, Vector,
};

pub use crate::style::{
    context_menu::{Catalog, Style},
    status::{Status, StyleFn},
};

use crate::widget::overlay::ContextMenuOverlay;

/// A context menu
///
///
/// # Example
/// ```ignore
/// # use iced::widget::{Text, Button};
/// # use iced_aw::ContextMenu;
/// #
/// #[derive(Debug, Clone)]
/// enum Message {
///     Action1,
/// }
///
/// let underlay = Text::new("right click me");
///
/// let cm = ContextMenu::new(
///     underlay,
///     || Button::new("action1").on_press(Message::Action1).into()
/// );
/// ```
#[allow(missing_debug_implementations)]
pub struct ContextMenu<'a, Overlay, Message, Theme = iced::Theme, Renderer = iced::Renderer>
where
    Overlay: Fn() -> Element<'a, Message, Theme, Renderer>,
    Message: Clone,
    Renderer: renderer::Renderer,
    Theme: Catalog,
{
    /// The underlying element.
    underlay: Element<'a, Message, Theme, Renderer>,
    /// The content of [`ContextMenuOverlay`].
    overlay: Overlay,
    /// The style of the [`ContextMenu`].
    class: Theme::Class<'a>,
}

impl<'a, Overlay, Message, Theme, Renderer> ContextMenu<'a, Overlay, Message, Theme, Renderer>
where
    Overlay: Fn() -> Element<'a, Message, Theme, Renderer>,
    Message: Clone,
    Renderer: renderer::Renderer,
    Theme: Catalog,
{
    /// Creates a new [`ContextMenu`]
    ///
    /// `underlay`: The underlying element.
    ///
    /// `overlay`: The content of [`ContextMenuOverlay`] which will be displayed when `underlay` is clicked.
    pub fn new<U>(underlay: U, overlay: Overlay) -> Self
    where
        U: Into<Element<'a, Message, Theme, Renderer>>,
    {
        ContextMenu {
            underlay: underlay.into(),
            overlay,
            class: Theme::default(),
        }
    }

    /// Sets the style of the [`ContextMenu`].
    #[must_use]
    pub fn style(mut self, style: impl Fn(&Theme, Status) -> Style + 'a) -> Self
    where
        Theme::Class<'a>: From<StyleFn<'a, Theme, Style>>,
    {
        self.class = (Box::new(style) as StyleFn<'a, Theme, Style>).into();
        self
    }

    /// Sets the class of the input of the [`ContextMenu`].
    #[must_use]
    pub fn class(mut self, class: impl Into<Theme::Class<'a>>) -> Self {
        self.class = class.into();
        self
    }
}

impl<'a, Content, Message, Theme, Renderer> Widget<Message, Theme, Renderer>
    for ContextMenu<'a, Content, Message, Theme, Renderer>
where
    Content: 'a + Fn() -> Element<'a, Message, Theme, Renderer>,
    Message: 'a + Clone,
    Renderer: 'a + renderer::Renderer,
    Theme: Catalog,
{
    fn size(&self) -> iced::Size<Length> {
        self.underlay.as_widget().size()
    }

    fn layout(&self, tree: &mut Tree, renderer: &Renderer, limits: &Limits) -> Node {
        self.underlay
            .as_widget()
            .layout(&mut tree.children[0], renderer, limits)
    }

    fn draw(
        &self,
        state: &Tree,
        renderer: &mut Renderer,
        theme: &Theme,
        style: &renderer::Style,
        layout: Layout<'_>,
        cursor: Cursor,
        viewport: &Rectangle,
    ) {
        self.underlay.as_widget().draw(
            &state.children[0],
            renderer,
            theme,
            style,
            layout,
            cursor,
            viewport,
        );
    }

    fn tag(&self) -> tree::Tag {
        tree::Tag::of::<State>()
    }

    fn state(&self) -> tree::State {
        tree::State::new(State::new())
    }

    fn children(&self) -> Vec<Tree> {
        vec![Tree::new(&self.underlay), Tree::new((self.overlay)())]
    }

    fn diff(&self, tree: &mut Tree) {
        tree.diff_children(&[&self.underlay, &(self.overlay)()]);
    }

    fn operate<'b>(
        &'b self,
        state: &'b mut Tree,
        layout: Layout<'_>,
        renderer: &Renderer,
        operation: &mut dyn Operation<()>,
    ) {
        let s: &mut State = state.state.downcast_mut();

        if s.show {
            let content = (self.overlay)();
            content.as_widget().diff(&mut state.children[1]);

            content
                .as_widget()
                .operate(&mut state.children[1], layout, renderer, operation);
        } else {
            self.underlay
                .as_widget()
                .operate(&mut state.children[0], layout, renderer, operation);
        }
    }

    fn update(
        &mut self,
        state: &mut Tree,
        event: &Event,
        layout: Layout<'_>,
        cursor: Cursor,
        renderer: &Renderer,
        clipboard: &mut dyn Clipboard,
        shell: &mut Shell<'_, Message>,
        viewport: &Rectangle,
    ) {
        if *event == Event::Mouse(mouse::Event::ButtonPressed(Button::Right)) {
            let bounds = layout.bounds();

            if cursor.is_over(bounds) {
                let s: &mut State = state.state.downcast_mut();
                s.cursor_position = cursor.position().unwrap_or_default();
                s.show = !s.show;
                shell.capture_event();
<<<<<<< HEAD
=======
                return;
>>>>>>> 388cbe23
            }
        }

        self.underlay.as_widget_mut().update(
            &mut state.children[0],
            event,
            layout,
            cursor,
            renderer,
            clipboard,
            shell,
            viewport,
        );
    }

    fn mouse_interaction(
        &self,
        state: &Tree,
        layout: Layout<'_>,
        cursor: Cursor,
        viewport: &Rectangle,
        renderer: &Renderer,
    ) -> mouse::Interaction {
        self.underlay.as_widget().mouse_interaction(
            &state.children[0],
            layout,
            cursor,
            viewport,
            renderer,
        )
    }

    fn overlay<'b>(
        &'b mut self,
<<<<<<< HEAD
        state: &'b mut Tree,
=======
        tree: &'b mut Tree,
>>>>>>> 388cbe23
        layout: Layout<'b>,
        renderer: &Renderer,
        viewport: &Rectangle,
        translation: Vector,
    ) -> Option<overlay::Element<'b, Message, Theme, Renderer>> {
        let s: &mut State = tree.state.downcast_mut();

        if !s.show {
            return self.underlay.as_widget_mut().overlay(
                &mut tree.children[0],
                layout,
                renderer,
                viewport,
                translation,
            );
        }

        let position = s.cursor_position;
        let content = (self.overlay)();
        content.as_widget().diff(&mut tree.children[1]);
        Some(
            ContextMenuOverlay::new(
                position + translation,
                &mut tree.children[1],
                content,
                &self.class,
                s,
            )
            .overlay(),
        )
    }
}

impl<'a, Content, Message, Theme, Renderer> From<ContextMenu<'a, Content, Message, Theme, Renderer>>
    for Element<'a, Message, Theme, Renderer>
where
    Content: 'a + Fn() -> Self,
    Message: 'a + Clone,
    Renderer: 'a + renderer::Renderer,
    Theme: 'a + Catalog,
{
    fn from(modal: ContextMenu<'a, Content, Message, Theme, Renderer>) -> Self {
        Element::new(modal)
    }
}

/// The state of the ``context_menu``.
#[derive(Debug, Default)]
pub(crate) struct State {
    /// The visibility of the [`ContextMenu`] overlay.
    pub show: bool,
    /// Use for showing the overlay where the click was made.
    pub cursor_position: Point,
}

impl State {
    /// Creates a new [`State`] containing the given state data.
    pub const fn new() -> Self {
        Self {
            show: false,
            cursor_position: Point::ORIGIN,
        }
    }
}<|MERGE_RESOLUTION|>--- conflicted
+++ resolved
@@ -192,10 +192,6 @@
                 s.cursor_position = cursor.position().unwrap_or_default();
                 s.show = !s.show;
                 shell.capture_event();
-<<<<<<< HEAD
-=======
-                return;
->>>>>>> 388cbe23
             }
         }
 
@@ -230,11 +226,7 @@
 
     fn overlay<'b>(
         &'b mut self,
-<<<<<<< HEAD
-        state: &'b mut Tree,
-=======
         tree: &'b mut Tree,
->>>>>>> 388cbe23
         layout: Layout<'b>,
         renderer: &Renderer,
         viewport: &Rectangle,
