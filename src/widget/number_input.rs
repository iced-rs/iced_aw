//! Display fields that can only be filled with numeric type.
//!
//! A [`NumberInput`] has some local [`State`].
use iced::{
    advanced::{
        layout::{Limits, Node},
        renderer,
        widget::{
            tree::{State, Tag},
            Operation, Tree,
        },
        Clipboard, Layout, Shell, Widget,
    },
    alignment::Vertical,
    keyboard,
    mouse::{self, Cursor},
    widget::{
        text_input::{self, cursor, Value},
        Column, Container, Row, Text,
    },
    Alignment, Background, Border, Color, Element, Event, Length, Padding, Point, Rectangle,
    Shadow, Size,
};
use iced_widget::text::{LineHeight, Wrapping};
use num_traits::{bounds::Bounded, Num, NumAssignOps};
use std::{
    fmt::Display,
    ops::{Bound, RangeBounds},
    str::FromStr,
};

use crate::iced_aw_font::advanced_text::{down_open, up_open};
use crate::style::{self, Status};
pub use crate::style::{
    number_input::{self, Catalog, Style},
    StyleFn,
};
use crate::widget::typed_input::TypedInput;

/// The default padding
const DEFAULT_PADDING: Padding = Padding::new(5.0);

/// A field that can only be filled with numeric type.
///
/// # Example
/// ```ignore
/// # use iced_aw::NumberInput;
/// #
/// #[derive(Debug, Clone)]
/// enum Message {
///     NumberInputChanged(u32),
/// }
///
/// let value = 12;
/// let max = 1275;
///
/// let input = NumberInput::new(
///     value,
///     0..=max,
///     Message::NumberInputChanged,
/// )
/// .step(2);
/// ```
#[allow(missing_debug_implementations)]
pub struct NumberInput<'a, T, Message, Theme = iced::Theme, Renderer = iced::Renderer>
where
    Renderer: iced::advanced::text::Renderer<Font = iced::Font>,
    Theme: number_input::ExtendedCatalog,
{
    /// The current value of the [`NumberInput`].
    value: T,
    /// The step for each modify of the [`NumberInput`].
    step: T,
    /// The min value of the [`NumberInput`].
    min: Bound<T>,
    /// The max value of the [`NumberInput`].
    max: Bound<T>,
    /// The content padding of the [`NumberInput`].
    padding: iced::Padding,
    /// The text size of the [`NumberInput`].
    size: Option<iced::Pixels>,
    /// The underlying element of the [`NumberInput`].
    content: TypedInput<'a, T, InternalMessage<T>, Theme, Renderer>,
    /// The ``on_change`` event of the [`NumberInput`].
    on_change: Option<Box<dyn 'a + Fn(T) -> Message>>,
    /// The ``on_submit`` event of the [`NumberInput`].
    #[allow(clippy::type_complexity)]
    on_submit: Option<Message>,
    /// The ``on_paste`` event of the [`NumberInput`]
    on_paste: Option<Box<dyn 'a + Fn(T) -> Message>>,
    /// The style of the [`NumberInput`].
    class: <Theme as style::number_input::Catalog>::Class<'a>,
    /// The font text of the [`NumberInput`].
    font: Renderer::Font,
    // /// The Width to use for the ``NumberBox`` Default is ``Length::Fill``
    // width: Length,
    /// Ignore mouse scroll events for the [`NumberInput`] Default is ``false``.
    ignore_scroll_events: bool,
    /// Ignore drawing increase and decrease buttons [`NumberInput`] Default is ``false``.
    ignore_buttons: bool,
}

#[derive(Debug, Clone, PartialEq)]
#[allow(clippy::enum_variant_names)]
enum InternalMessage<T> {
    OnChange(T),
    OnSubmit(Result<T, String>),
    OnPaste(T),
}

impl<'a, T, Message, Theme, Renderer> NumberInput<'a, T, Message, Theme, Renderer>
where
    T: Num + NumAssignOps + PartialOrd + Display + FromStr + Clone + Bounded + 'a,
    Message: Clone + 'a,
    Renderer: iced::advanced::text::Renderer<Font = iced::Font>,
    Theme: number_input::ExtendedCatalog,
{
    /// Creates a new [`NumberInput`].
    ///
    /// It expects:
    /// - the current value
    /// - the bound values
    /// - a function that produces a message when the [`NumberInput`] changes
    pub fn new<F>(value: &T, bounds: impl RangeBounds<T>, on_change: F) -> Self
    where
        F: 'static + Fn(T) -> Message + Clone,
        T: 'static,
    {
        let padding = DEFAULT_PADDING;

        Self {
            value: value.clone(),
            step: T::one(),
            min: bounds.start_bound().cloned(),
            max: bounds.end_bound().cloned(),
            padding,
            size: None,
            content: TypedInput::new("", value)
                .on_input(InternalMessage::OnChange)
                .padding(padding)
                .width(Length::Fixed(127.0))
                .class(Theme::default_input()),
            on_change: Some(Box::new(on_change)),
            on_submit: None,
            on_paste: None,
            class: <Theme as style::number_input::Catalog>::default(),
            font: Renderer::Font::default(),
            // width: Length::Shrink,
            ignore_scroll_events: false,
            ignore_buttons: false,
        }
    }

    /// Sets the [`Id`](text_input::Id) of the underlying [`TextInput`](iced::widget::TextInput).
    #[must_use]
    pub fn id(mut self, id: impl Into<text_input::Id>) -> Self {
        self.content = self.content.id(id.into());
        self
    }

    /// Sets the message that should be produced when some valid text is typed into [`NumberInput`]
    ///
    /// If neither this method nor [`on_submit`](Self::on_submit) is called, the [`NumberInput`] will be disabled
    #[must_use]
    pub fn on_input<F>(mut self, callback: F) -> Self
    where
        F: 'a + Fn(T) -> Message,
    {
        self.content = self.content.on_input(InternalMessage::OnChange);
        self.on_change = Some(Box::new(callback));
        self
    }

    /// Sets the message that should be produced when some text is typed into the [`NumberInput`], if `Some`.
    ///
    /// If this is `None`, and there is no [`on_submit`](Self::on_submit) callback, the [`NumberInput`] will be disabled.
    #[must_use]
    pub fn on_input_maybe<F>(mut self, callback: Option<F>) -> Self
    where
        F: 'a + Fn(T) -> Message,
    {
        if let Some(callback) = callback {
            self.content = self.content.on_input(InternalMessage::OnChange);
            self.on_change = Some(Box::new(callback));
        } else {
            if self.on_submit.is_none() {
                // Used to give a proper type to None, maybe someone can find a better way
                #[allow(unused_assignments)]
                let mut f = Some(InternalMessage::OnChange);
                f = None;
                self.content = self.content.on_input_maybe(f);
            }
            self.on_change = None;
        }
        self
    }

    /// Sets the message that should be produced when the [`NumberInput`] is
    /// focused and the enter key is pressed.
    #[must_use]
    pub fn on_submit(mut self, message: Message) -> Self {
        self.content = self.content.on_submit(InternalMessage::OnSubmit);
        self.on_submit = Some(message);
        self
    }

    /// Sets the message that should be produced when the [`NumbertInput`] is
    /// focused and the enter key is pressed, if `Some`.
    ///
    /// If this is `None`, and there is no [`on_change`](Self::on_input) callback, the [`NumberInput`] will be disabled.
    #[must_use]
    pub fn on_submit_maybe(mut self, message: Option<Message>) -> Self {
        if let Some(message) = message {
            self.content = self.content.on_submit(InternalMessage::OnSubmit);
            self.on_submit = Some(message);
        } else {
            if self.on_change.is_none() {
                // Used to give a proper type to None, maybe someone can find a better way
                #[allow(unused_assignments)]
                let mut f = Some(InternalMessage::OnChange);
                f = None;
                self.content = self.content.on_input_maybe(f);
            }
            // Used to give a proper type to None, maybe someone can find a better way
            #[allow(unused_assignments)]
            let mut f = Some(InternalMessage::OnSubmit);
            f = None;
            self.content = self.content.on_submit_maybe(f);
            self.on_change = None;
        }
        self
    }

    /// Sets the message that should be produced when some text is pasted into the [`NumberInput`], resulting in a valid value
    #[must_use]
    pub fn on_paste<F>(mut self, callback: F) -> Self
    where
        F: 'a + Fn(T) -> Message,
    {
        self.content = self.content.on_paste(InternalMessage::OnPaste);
        self.on_paste = Some(Box::new(callback));
        self
    }

    /// Sets the message that should be produced when some text is pasted into the [`NumberInput`], resulting in a valid value, if `Some`
    #[must_use]
    pub fn on_paste_maybe<F>(mut self, callback: Option<F>) -> Self
    where
        F: 'a + Fn(T) -> Message,
    {
        if let Some(callback) = callback {
            self.content = self.content.on_paste(InternalMessage::OnPaste);
            self.on_paste = Some(Box::new(callback));
        } else {
            // Used to give a proper type to None, maybe someone can find a better way
            #[allow(unused_assignments)]
            let mut f = Some(InternalMessage::OnPaste);
            f = None;
            self.content = self.content.on_paste_maybe(f);
            self.on_paste = None;
        }
        self
    }

    /// Sets the [`Font`] of the [`Text`].
    ///
    /// [`Font`]: iced::Font
    /// [`Text`]: iced::widget::Text
    #[allow(clippy::needless_pass_by_value)]
    #[must_use]
    pub fn font(mut self, font: Renderer::Font) -> Self {
        self.font = font;
        self.content = self.content.font(font);
        self
    }

    /// Sets the [Icon](iced::widget::text_input::Icon) of the [`NumberInput`]
    #[must_use]
    pub fn icon(mut self, icon: iced::widget::text_input::Icon<Renderer::Font>) -> Self {
        self.content = self.content.icon(icon);
        self
    }

    /// Sets the width of the [`NumberInput`].
    #[must_use]
    pub fn width(mut self, width: impl Into<Length>) -> Self {
        self.content = self.content.width(width);
        self
    }

    /// Sets the width of the [`NumberInput`].
    #[deprecated(since = "0.11.1", note = "use `width` instead")]
    #[must_use]
    pub fn content_width(self, width: impl Into<Length>) -> Self {
        self.width(width)
    }

    /// Sets the padding of the [`NumberInput`].
    #[must_use]
    pub fn padding(mut self, padding: impl Into<iced::Padding>) -> Self {
        let padding = padding.into();
        self.padding = padding;
        self.content = self.content.padding(padding);
        self
    }

    /// Sets the text size of the [`NumberInput`].
    #[must_use]
    pub fn size(mut self, size: impl Into<iced::Pixels>) -> Self {
        let size = size.into();
        self.size = Some(size);
        self.content = self.content.size(size);
        self
    }

    /// Sets the [`text::LineHeight`](iced::widget::text::LineHeight) of the [`NumberInput`].
    #[must_use]
    pub fn line_height(mut self, line_height: impl Into<iced::widget::text::LineHeight>) -> Self {
        self.content = self.content.line_height(line_height);
        self
    }

    /// Sets the horizontal alignment of the [`NumberInput`].
    #[must_use]
    pub fn align_x(mut self, alignment: impl Into<iced::alignment::Horizontal>) -> Self {
        self.content = self.content.align_x(alignment);
        self
    }

    /// Sets the style of the [`NumberInput`].
    #[must_use]
    pub fn style(mut self, style: impl Fn(&Theme, Status) -> Style + 'a) -> Self
    where
        <Theme as style::number_input::Catalog>::Class<'a>: From<StyleFn<'a, Theme, Style>>,
    {
        self.class = (Box::new(style) as StyleFn<'a, Theme, Style>).into();
        self
    }
    /// Sets the style of the input of the [`NumberInput`].
    #[must_use]
    pub fn input_style(
        mut self,
        style: impl Fn(&Theme, text_input::Status) -> text_input::Style + 'a,
    ) -> Self
    where
        <Theme as text_input::Catalog>::Class<'a>: From<text_input::StyleFn<'a, Theme>>,
    {
        self.content = self.content.style(style);
        self
    }

    /// Sets the class of the input of the [`NumberInput`].
    #[must_use]
    pub fn class(
        mut self,
        class: impl Into<<Theme as style::number_input::Catalog>::Class<'a>>,
    ) -> Self {
        self.class = class.into();
        self
    }

    /// Sets the minimum & maximum value (bound) of the [`NumberInput`].
    /// # Example
    /// ```
    /// use iced_aw::widget::number_input;
    /// // Creates a range from -5 till 5.
    /// let input: iced_aw::NumberInput<'_, _, _, iced::Theme, iced::Renderer> = number_input(&4 /* my_value */, 0..=4, |_| () /* my_message */).bounds(-5..=5);
    /// ```
    #[must_use]
    pub fn bounds(mut self, bounds: impl RangeBounds<T>) -> Self {
        self.min = bounds.start_bound().cloned();
        self.max = bounds.end_bound().cloned();

        self
    }

    /// Sets the step of the [`NumberInput`].
    #[must_use]
    pub fn step(mut self, step: T) -> Self {
        self.step = step;
        self
    }

    /// Enable or disable increase and decrease buttons of the [`NumberInput`], by default this is set to
    /// ``false``.
    #[must_use]
    pub fn ignore_buttons(mut self, ignore: bool) -> Self {
        self.ignore_buttons = ignore;
        self
    }

    /// Enable or disable mouse scrolling events of the [`NumberInput`], by default this is set to
    /// ``false``.
    #[must_use]
    pub fn ignore_scroll(mut self, ignore: bool) -> Self {
        self.ignore_scroll_events = ignore;
        self
    }

    /// Decrease current value by step of the [`NumberInput`].
    fn decrease_value(&mut self, shell: &mut Shell<Message>) {
        if self.value.clone() > self.min() + self.step.clone()
            && self.valid(&(self.value.clone() - self.step.clone()))
        {
            self.value -= self.step.clone();
        } else if self.value > self.min() {
            self.value = self.min();
        } else {
            return;
        }
        if let Some(on_change) = &self.on_change {
            shell.publish(on_change(self.value.clone()));
        }
    }

    /// Increase current value by step of the [`NumberInput`].
    fn increase_value(&mut self, shell: &mut Shell<Message>) {
        if self.value < self.max() - self.step.clone()
            && self.valid(&(self.value.clone() + self.step.clone()))
        {
            self.value += self.step.clone();
        } else if self.value < self.max() {
            self.value = self.max();
        } else {
            return;
        }
        if let Some(on_change) = &self.on_change {
            shell.publish(on_change(self.value.clone()));
        }
    }

    /// Returns the lower value possible
    /// if the bound is excluded the bound is increased by the step
    fn min(&self) -> T {
        match &self.min {
            Bound::Included(n) => n.clone(),
            Bound::Excluded(n) => n.clone() + self.step.clone(),
            Bound::Unbounded => T::min_value(),
        }
    }

    /// Returns the higher value possible
    /// if the bound is excluded the bound is decreased by the step
    fn max(&self) -> T {
        match &self.max {
            Bound::Included(n) => n.clone(),
            Bound::Excluded(n) => n.clone() - self.step.clone(),
            Bound::Unbounded => T::max_value(),
        }
    }

    /// Checks if the value is within the bounds
    fn valid(&self, value: &T) -> bool {
        (match &self.min {
            Bound::Included(n) if *n > *value => false,
            Bound::Excluded(n) if *n >= *value => false,
            _ => true,
        }) && (match &self.max {
            Bound::Included(n) if *n < *value => false,
            Bound::Excluded(n) if *n <= *value => false,
            _ => true,
        })
    }

    /// Checks if the value can be increased by the step
    fn can_increase(&self) -> bool {
        (self.value < self.max() - self.step.clone()
            && self.valid(&(self.value.clone() + self.step.clone())))
            || self.value < self.max()
    }

    /// Checks if the value can be decreased by the step
    fn can_decrease(&self) -> bool {
        (self.value.clone() > self.min() + self.step.clone()
            && self.valid(&(self.value.clone() - self.step.clone())))
            || self.value > self.min()
    }

    /// Checks if the [`NumberInput`] is disabled
    /// Meaning that the bounds are too tight for the value to change
    fn disabled(&self) -> bool {
        match (&self.min, &self.max) {
            (Bound::Included(n) | Bound::Excluded(n), Bound::Included(m) | Bound::Excluded(m)) => {
                *n >= *m
            }
            _ => false,
        }
    }
}

impl<'a, T, Message, Theme, Renderer> Widget<Message, Theme, Renderer>
    for NumberInput<'a, T, Message, Theme, Renderer>
where
    T: Num + NumAssignOps + PartialOrd + Display + FromStr + ToString + Clone + Bounded + 'a,
    Message: 'a + Clone,
    Renderer: 'a + iced::advanced::text::Renderer<Font = iced::Font>,
    Theme: number_input::ExtendedCatalog,
{
    fn tag(&self) -> Tag {
        Tag::of::<ModifierState>()
    }
    fn state(&self) -> State {
        State::new(ModifierState::default())
    }

    fn children(&self) -> Vec<Tree> {
        vec![Tree {
            tag: self.content.tag(),
            state: self.content.state(),
            children: self.content.children(),
        }]
    }

    fn diff(&self, tree: &mut Tree) {
        tree.diff_children_custom(
            &[&self.content],
            |state, content| content.diff(state),
            |&content| Tree {
                tag: content.tag(),
                state: content.state(),
                children: content.children(),
            },
        );
    }

    fn size(&self) -> Size<Length> {
        Widget::size(&self.content)
    }

    fn layout(&self, tree: &mut Tree, renderer: &Renderer, limits: &Limits) -> Node {
        let num_size = self.size();
        let limits = limits.width(num_size.width).height(Length::Shrink);
        let content = self
            .content
            .layout(&mut tree.children[0], renderer, &limits);
        let limits2 = Limits::new(Size::new(0.0, 0.0), content.size());
        let txt_size = self.size.unwrap_or_else(|| renderer.default_size());

        let icon_size = txt_size * 2.5 / 4.0;
        let btn_mod = |c| {
            Container::<Message, Theme, Renderer>::new(Text::new(format!(" {c} ")).size(icon_size))
                .center_y(Length::Shrink)
                .center_x(Length::Shrink)
        };

        let default_padding = DEFAULT_PADDING;

        let element = if self.padding.top < default_padding.top
            || self.padding.bottom < default_padding.bottom
            || self.padding.right < default_padding.right
        {
            Element::new(
                Row::<Message, Theme, Renderer>::new()
                    .spacing(1)
                    .width(Length::Shrink)
                    .push(btn_mod('+'))
                    .push(btn_mod('-')),
            )
        } else {
            Element::new(
                Column::<Message, Theme, Renderer>::new()
                    .spacing(1)
                    .width(Length::Shrink)
                    .push(btn_mod('▲'))
                    .push(btn_mod('▼')),
            )
        };

        let input_tree = if let Some(child_tree) = tree.children.get_mut(1) {
            child_tree.diff(element.as_widget());
            child_tree
        } else {
            let child_tree = Tree::new(element.as_widget());
            tree.children.insert(1, child_tree);
            &mut tree.children[1]
        };

        let mut modifier = element
            .as_widget()
            .layout(input_tree, renderer, &limits2.loose());
        let intrinsic = Size::new(
            content.size().width - 1.0,
            content.size().height.max(modifier.size().height),
        );
        modifier = modifier.align(Alignment::End, Alignment::Center, intrinsic);

        let size = limits.resolve(num_size.width, Length::Shrink, intrinsic);
        Node::with_children(size, vec![content, modifier])
    }

    fn operate(
        &self,
        tree: &mut Tree,
        layout: Layout<'_>,
        renderer: &Renderer,
        operation: &mut dyn Operation<()>,
    ) {
        operation.container(None, layout.bounds(), &mut |operation| {
            self.content.operate(
                &mut tree.children[0],
                layout
                    .children()
                    .next()
                    .expect("NumberInput inner child Textbox was not created."),
                renderer,
                operation,
            );
        });
    }

    #[allow(clippy::too_many_lines, clippy::cognitive_complexity)]
    fn update(
        &mut self,
        state: &mut Tree,
        event: &Event,
        layout: Layout<'_>,
        cursor: Cursor,
        renderer: &Renderer,
        clipboard: &mut dyn Clipboard,
        shell: &mut Shell<Message>,
        viewport: &Rectangle,
    ) {
        let mut children = layout.children();
        let content = children.next().expect("fail to get content layout");
        let mut mod_children = children
            .next()
            .expect("fail to get modifiers layout")
            .children();
        let inc_bounds = mod_children
            .next()
            .expect("fail to get increase mod layout")
            .bounds();
        let dec_bounds = mod_children
            .next()
            .expect("fail to get decrease mod layout")
            .bounds();

        if self.disabled() {
            return;
        }
        let can_decrease = self.can_decrease();
        let can_increase = self.can_increase();

        let cursor_position = cursor.position().unwrap_or_default();
        let mouse_over_widget = layout.bounds().contains(cursor_position);
        let mouse_over_inc = inc_bounds.contains(cursor_position);
        let mouse_over_dec = dec_bounds.contains(cursor_position);
        let mouse_over_button = mouse_over_inc || mouse_over_dec;

        let modifiers = state.state.downcast_mut::<ModifierState>();
        let mut value = self.content.text().to_owned();

        let child = state.children.get_mut(0).expect("fail to get child");
        let text_input = child
            .state
            .downcast_mut::<text_input::State<Renderer::Paragraph>>();

        // We use a secondary shell to select handle the event of the underlying [`TypedInput`]
        let mut messages = Vec::new();
        let mut sub_shell = Shell::new(&mut messages);

        // Function to forward the event to the underlying [`TypedInput`]
        let mut forward_to_text = |widget: &mut Self, child, clipboard| {
            widget.content.update(
                child,
                &event.clone(),
                content,
                cursor,
                renderer,
                clipboard,
                &mut sub_shell,
                viewport,
            );
        };

        // Check if the value that would result from the input is valid and within bound
        let supports_negative = self.min() < T::zero();
        let mut check_value = |value: &str| {
            if let Ok(value) = T::from_str(value) {
                self.valid(&value)
            } else if value.is_empty() || value == "-" && supports_negative {
                self.value = T::zero();
                true
            } else {
                false
            }
        };

        match &event {
            Event::Keyboard(key) => {
                if !text_input.is_focused() {
                    return;
                }

                match key {
                    keyboard::Event::ModifiersChanged(_) => forward_to_text(self, child, clipboard),
                    keyboard::Event::KeyReleased { .. } => return,
                    keyboard::Event::KeyPressed {
                        key,
                        text,
                        modifiers,
                        ..
                    } => {
                        let cursor = text_input.cursor();

                        // If true, ignore Arrow/Home/End keys - they are coming from numpad and are just
                        // mislabeled. See the core PR:
                        // https://github.com/iced-rs/iced/pull/2278
                        let has_value = !modifiers.command()
                            && text
                                .as_ref()
                                .is_some_and(|t| t.chars().any(|c| !c.is_control()));

                        match key.as_ref() {
                            // Enter
                            keyboard::Key::Named(keyboard::key::Named::Enter) => {
                                forward_to_text(self, child, clipboard);
                            }
                            // Copy and selecting all
                            keyboard::Key::Character("c" | "a") if modifiers.command() => {
                                forward_to_text(self, child, clipboard);
                            }
                            // Cut
                            keyboard::Key::Character("x") if modifiers.command() => {
                                // We need a selection to cut
                                if let Some((start, end)) = cursor.selection(&Value::new(&value)) {
                                    let _ = value.drain(start..end);
                                    // We check that once this part is cut, it's still a number
                                    if check_value(&value) {
                                        forward_to_text(self, child, clipboard);
                                    } else {
                                        return;
                                    }
                                } else {
                                    return;
                                }
                            }
                            // Paste
                            keyboard::Key::Character("v") if modifiers.command() => {
                                // We need something to paste
                                let Some(paste) =
                                    clipboard.read(iced::advanced::clipboard::Kind::Standard)
                                else {
                                    return;
                                };
                                // We replace the selection or paste the text at the cursor
                                match cursor.state(&Value::new(&value)) {
                                    cursor::State::Index(idx) => {
                                        value.insert_str(idx, &paste);
                                    }
                                    cursor::State::Selection { start, end } => {
                                        value.replace_range(sorted_range(start, end), &paste);
                                    }
                                }

                                shell.capture_event();

                                // We check if it's now a valid number
                                if check_value(&value) {
                                    forward_to_text(self, child, clipboard);
                                } else {
                                    return;
                                }
                            }
                            // Backspace
                            keyboard::Key::Named(keyboard::key::Named::Backspace) => {
                                // We remove either the selection or the character before the cursor
                                match cursor.state(&Value::new(&value)) {
                                    cursor::State::Selection { start, end } => {
                                        let _ = value.drain(sorted_range(start, end));
                                    }
                                    // We need the cursor not at the start
                                    cursor::State::Index(idx) if idx > 0 => {
                                        if modifiers.command() {
                                            // ctrl+backspace erases to the left,
                                            // including decimal separator but not including
                                            // minus sign.
                                            let _ =
                                                value.drain((value.starts_with('-').into())..idx);
                                        } else {
                                            let _ = value.remove(idx - 1);
                                        }
                                    }
                                    cursor::State::Index(_) => return,
                                }

                                shell.capture_event();

                                // We check if it's now a valid number
                                if check_value(&value) {
                                    forward_to_text(self, child, clipboard);
                                } else {
                                    return;
                                }
                            }
                            // Delete
                            keyboard::Key::Named(keyboard::key::Named::Delete) => {
                                // We remove either the selection or the character after the cursor
                                match cursor.state(&Value::new(&value)) {
                                    cursor::State::Selection { start, end } => {
                                        let _ = value.drain(sorted_range(start, end));
                                    }
                                    // We need the cursor not at the end
                                    cursor::State::Index(idx) if idx < value.len() => {
                                        if idx == 0 && value.starts_with('-') {
                                            let _ = value.remove(0);
                                        } else if modifiers.command() {
                                            // ctrl+del erases to the right,
                                            // including decimal separator but not including
                                            // minus sign.
                                            let _ = value.drain(idx..);
                                        } else {
                                            let _ = value.remove(idx);
                                        }
                                    }
                                    cursor::State::Index(_) => return,
                                }

                                shell.capture_event();

                                // We check if it's now a valid number
                                if check_value(&value) {
                                    forward_to_text(self, child, clipboard);
                                } else {
                                    return;
                                }
                            }
                            // Arrow Down, decrease by step
                            keyboard::Key::Named(keyboard::key::Named::ArrowDown)
                                if can_decrease && !has_value =>
                            {
                                shell.capture_event();
                                shell.request_redraw();
                                self.decrease_value(shell);
                            }
                            // Arrow Up, increase by step
                            keyboard::Key::Named(keyboard::key::Named::ArrowUp)
                                if can_increase && !has_value =>
                            {
<<<<<<< HEAD
                                shell.capture_event();
                                shell.request_redraw();
=======
>>>>>>> db39f12c
                                self.increase_value(shell);
                            }
                            // Movement of the cursor
                            keyboard::Key::Named(
                                keyboard::key::Named::ArrowLeft
                                | keyboard::key::Named::ArrowRight
                                | keyboard::key::Named::Home
                                | keyboard::key::Named::End,
                            ) if !has_value => forward_to_text(self, child, clipboard),
                            // Everything else
                            _ => match text {
                                // If we are trying to input text
                                Some(text) => {
                                    // We replace the selection or insert the text at the cursor
                                    match cursor.state(&Value::new(&value)) {
                                        cursor::State::Index(idx) => {
                                            value.insert_str(idx, text);
                                        }
                                        cursor::State::Selection { start, end } => {
                                            value.replace_range(sorted_range(start, end), text);
                                        }
                                    }

                                    shell.capture_event();
                                    shell.request_redraw();

                                    // We check if it's now a valid number
                                    if check_value(&value) {
                                        forward_to_text(self, child, clipboard);
                                    } else {
                                        return;
                                    }
                                }
                                // If we are not trying to input text
                                None => return,
                            },
                        }
                    }
                }
            }
            // Mouse scroll event
            Event::Mouse(mouse::Event::WheelScrolled { delta })
                if mouse_over_widget && !self.ignore_scroll_events =>
            {
                match delta {
                    mouse::ScrollDelta::Lines { y, .. } | mouse::ScrollDelta::Pixels { y, .. } => {
                        if y.is_sign_positive() {
                            self.increase_value(shell);
                        } else {
                            self.decrease_value(shell);
                        }
                    }
                }
                shell.capture_event();
                shell.request_redraw();
            }
            // Clicking on the buttons up or down
            Event::Mouse(mouse::Event::ButtonPressed(mouse::Button::Left))
                if mouse_over_button && !self.ignore_buttons =>
            {
                if mouse_over_dec {
                    modifiers.decrease_pressed = true;
                    self.decrease_value(shell);
                } else {
                    modifiers.increase_pressed = true;
                    self.increase_value(shell);
                }
                shell.capture_event();
                shell.request_redraw();
            }
            // Releasing the buttons
            Event::Mouse(mouse::Event::ButtonReleased(mouse::Button::Left))
                if mouse_over_button =>
            {
                if mouse_over_dec {
                    modifiers.decrease_pressed = false;
                } else {
                    modifiers.increase_pressed = false;
                }
                shell.capture_event();
                shell.request_redraw();
            }
            // Any other event are just forwarded
            _ => forward_to_text(self, child, clipboard),
        }

        // We forward the shell of the [`TypedInput`] to the application
        shell.request_redraw_at(sub_shell.redraw_request());

        if sub_shell.is_layout_invalid() {
            shell.invalidate_layout();
        }
        if sub_shell.are_widgets_invalid() {
            shell.invalidate_widgets();
        }

        for message in messages {
            match message {
                InternalMessage::OnChange(value) => {
                    if self.value != value || self.value.is_zero() {
                        self.value = value.clone();
                        if let Some(on_change) = &self.on_change {
                            shell.publish(on_change(value));
                        }
                    }
                    shell.invalidate_layout();
                }
                InternalMessage::OnSubmit(result) => {
                    if let Err(text) = result {
                        assert!(
                            text.is_empty(),
                            "We shouldn't be able to submit a number input with an invalid value"
                        );
                    }
                    if let Some(on_submit) = &self.on_submit {
                        shell.publish(on_submit.clone());
                    }
                    shell.invalidate_layout();
                }
                InternalMessage::OnPaste(value) => {
                    if self.value != value {
                        self.value = value.clone();
                        if let Some(on_paste) = &self.on_paste {
                            shell.publish(on_paste(value));
                        }
                    }
                    shell.invalidate_layout();
                }
            }
        }
    }

    fn mouse_interaction(
        &self,
        _state: &Tree,
        layout: Layout<'_>,
        cursor: Cursor,
        _viewport: &Rectangle,
        _renderer: &Renderer,
    ) -> mouse::Interaction {
        let bounds = layout.bounds();
        let mut children = layout.children();
        let _content_layout = children.next().expect("fail to get content layout");
        let mut mod_children = children
            .next()
            .expect("fail to get modifiers layout")
            .children();
        let inc_bounds = mod_children
            .next()
            .expect("fail to get increase mod layout")
            .bounds();
        let dec_bounds = mod_children
            .next()
            .expect("fail to get decrease mod layout")
            .bounds();
        let is_mouse_over = bounds.contains(cursor.position().unwrap_or_default());
        let is_decrease_disabled = !self.can_decrease();
        let is_increase_disabled = !self.can_increase();
        let mouse_over_decrease = dec_bounds.contains(cursor.position().unwrap_or_default());
        let mouse_over_increase = inc_bounds.contains(cursor.position().unwrap_or_default());

        if ((mouse_over_decrease && !is_decrease_disabled)
            || (mouse_over_increase && !is_increase_disabled))
            && !self.ignore_buttons
        {
            mouse::Interaction::Pointer
        } else if is_mouse_over {
            mouse::Interaction::Text
        } else {
            mouse::Interaction::default()
        }
    }

    fn draw(
        &self,
        state: &Tree,
        renderer: &mut Renderer,
        theme: &Theme,
        style: &renderer::Style,
        layout: Layout<'_>,
        cursor: Cursor,
        viewport: &Rectangle,
    ) {
        let mut children = layout.children();
        let content_layout = children.next().expect("fail to get content layout");
        let mut mod_children = children
            .next()
            .expect("fail to get modifiers layout")
            .children();
        let inc_bounds = mod_children
            .next()
            .expect("fail to get increase mod layout")
            .bounds();
        let dec_bounds = mod_children
            .next()
            .expect("fail to get decrease mod layout")
            .bounds();
        self.content.draw(
            &state.children[0],
            renderer,
            theme,
            style,
            content_layout,
            cursor,
            viewport,
        );
        let is_decrease_disabled = !self.can_decrease();
        let is_increase_disabled = !self.can_increase();

        let decrease_btn_style = if is_decrease_disabled {
            style::number_input::Catalog::style(theme, &self.class, Status::Disabled)
        } else if state.state.downcast_ref::<ModifierState>().decrease_pressed {
            style::number_input::Catalog::style(theme, &self.class, Status::Pressed)
        } else {
            style::number_input::Catalog::style(theme, &self.class, Status::Active)
        };

        let increase_btn_style = if is_increase_disabled {
            style::number_input::Catalog::style(theme, &self.class, Status::Disabled)
        } else if state.state.downcast_ref::<ModifierState>().increase_pressed {
            style::number_input::Catalog::style(theme, &self.class, Status::Pressed)
        } else {
            style::number_input::Catalog::style(theme, &self.class, Status::Active)
        };

        let txt_size = self.size.unwrap_or_else(|| renderer.default_size());

        let icon_size = txt_size * 2.5 / 4.0;

        if self.ignore_buttons {
            return;
        }
        // decrease button section
        if dec_bounds.intersects(viewport) {
            renderer.fill_quad(
                renderer::Quad {
                    bounds: dec_bounds,
                    border: Border {
                        radius: (3.0).into(),
                        width: 0.0,
                        color: Color::TRANSPARENT,
                    },
                    shadow: Shadow::default(),
                    snap: false,
                },
                decrease_btn_style
                    .button_background
                    .unwrap_or(Background::Color(Color::TRANSPARENT)),
            );
        }

        let (content, font, shaping) = down_open();
        renderer.fill_text(
            iced::advanced::text::Text {
                content,
                bounds: Size::new(dec_bounds.width, dec_bounds.height),
                size: icon_size,
                font,
                line_height: LineHeight::Relative(1.3),
                shaping,
                wrapping: Wrapping::default(),
                align_x: Alignment::Center.into(),
                align_y: Vertical::Center,
            },
            Point::new(dec_bounds.center_x(), dec_bounds.center_y()),
            decrease_btn_style.icon_color,
            dec_bounds,
        );

        // increase button section
        if inc_bounds.intersects(viewport) {
            renderer.fill_quad(
                renderer::Quad {
                    bounds: inc_bounds,
                    border: Border {
                        radius: (3.0).into(),
                        width: 0.0,
                        color: Color::TRANSPARENT,
                    },
                    shadow: Shadow::default(),
                    snap: false,
                },
                increase_btn_style
                    .button_background
                    .unwrap_or(Background::Color(Color::TRANSPARENT)),
            );
        }

        let (content, font, shaping) = up_open();
        renderer.fill_text(
            iced::advanced::text::Text {
                content,
                bounds: Size::new(inc_bounds.width, inc_bounds.height),
                size: icon_size,
                font,
                line_height: LineHeight::Relative(1.3),
                shaping,
                wrapping: Wrapping::default(),
                align_x: Alignment::Center.into(),
                align_y: Vertical::Center,
            },
            Point::new(inc_bounds.center_x(), inc_bounds.center_y()),
            increase_btn_style.icon_color,
            inc_bounds,
        );
    }
}

/// The modifier state of a [`NumberInput`].
#[derive(Default, Clone, Debug)]
pub struct ModifierState {
    /// The state of decrease button on a [`NumberInput`].
    pub decrease_pressed: bool,
    /// The state of increase button on a [`NumberInput`].
    pub increase_pressed: bool,
}

impl<'a, T, Message, Theme, Renderer> From<NumberInput<'a, T, Message, Theme, Renderer>>
    for Element<'a, Message, Theme, Renderer>
where
    T: 'a + Num + NumAssignOps + PartialOrd + Display + FromStr + Clone + Bounded,
    Message: 'a + Clone,
    Renderer: 'a + iced::advanced::text::Renderer<Font = iced::Font>,
    Theme: 'a + number_input::ExtendedCatalog,
{
    fn from(num_input: NumberInput<'a, T, Message, Theme, Renderer>) -> Self {
        Element::new(num_input)
    }
}

fn sorted_range<T: PartialOrd>(a: T, b: T) -> std::ops::Range<T> {
    if a >= b {
        b..a
    } else {
        a..b
    }
}<|MERGE_RESOLUTION|>--- conflicted
+++ resolved
@@ -837,11 +837,9 @@
                             keyboard::Key::Named(keyboard::key::Named::ArrowUp)
                                 if can_increase && !has_value =>
                             {
-<<<<<<< HEAD
                                 shell.capture_event();
                                 shell.request_redraw();
-=======
->>>>>>> db39f12c
+
                                 self.increase_value(shell);
                             }
                             // Movement of the cursor
