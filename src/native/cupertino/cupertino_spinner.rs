--- conflicted
+++ resolved
@@ -131,22 +131,14 @@
 
             let mut hands: Vec<(Path, _)> = vec![];
 
-<<<<<<< HEAD
             for alpha in &ALPHAS {
-=======
-            for i in ALPHAS {
->>>>>>> dae31362
                 hands.push((
                     Path::line(Point::new(0.0, radius / 3.0), Point::new(0.0, radius / 1.5)),
                     move || -> Stroke {
                         // The `60.0` is to shift the original black to dark grey //
                         gen_stroke(
                             width,
-<<<<<<< HEAD
                             Color::from_rgba(0.0, 0.0, 0.0, f32::from(*alpha) / (60.0 + 147.0))
-=======
-                            Color::from_rgba(0.0, 0.0, 0.0, f32::from(i) / (60.0 + 147.0)),
->>>>>>> dae31362
                         )
                     },
                 ));
@@ -181,14 +173,9 @@
 
     fn state(&self) -> State {
         State::new(SpinnerState {
-<<<<<<< HEAD
             now: time::OffsetDateTime::now_local().unwrap_or_else(
                 |_| time::OffsetDateTime::now_utc()
             ),
-=======
-            now: time::OffsetDateTime::now_local()
-                .unwrap_or_else(|_| time::OffsetDateTime::now_utc()),
->>>>>>> dae31362
             spinner: Cache::default(),
         })
     }
