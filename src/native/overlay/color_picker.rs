--- conflicted
+++ resolved
@@ -1418,7 +1418,6 @@
                 line_height: text::LineHeight::Relative(1.3),
                 shaping: text::Shaping::Advanced,
             },
-<<<<<<< HEAD
             Point::new(
                 label_layout.bounds().center_x(),
                 label_layout.bounds().center_y(),
@@ -1426,16 +1425,6 @@
             style.text_color,
             label_layout.bounds(),
         );
-=======
-            size: renderer.default_size(),
-            font: crate::BOOTSTRAP_FONT,
-            horizontal_alignment: Horizontal::Center,
-            vertical_alignment: Vertical::Center,
-            line_height: text::LineHeight::Relative(1.3),
-            shaping: text::Shaping::Advanced,
-            color: style.text_color,
-        });
->>>>>>> 75a85315
 
         let bounds = bar_layout.bounds();
 
