[package]
name = "iced_aw"
version = "0.13.0-dev"
authors = [
  "Kaiden42 <gitlab@tinysn.com>",
  "Andrew Wheeler <genusistimelord@gmail.com>",
]
edition = "2021"
description = "Additional widgets for the Iced GUI library"
license = "MIT"
homepage = "https://iced.rs"
repository = "https://github.com/iced-rs/iced_aw"
readme = "README.md"
keywords = ["gui", "graphics", "interface", "widgets", "iced"]
categories = ["gui"]
rust-version = "1.80"

[features]
<<<<<<< HEAD
# STK: revert to normal
# default = ["selection_list"]
default = ["full"]

=======
default = ["time_picker"]
>>>>>>> 4431ec39

badge = []
card = []
date_picker = ["chrono"]
color_picker = ["iced/canvas"]
tab_bar = []
tabs = ["tab_bar"]
time_picker = ["chrono", "iced/canvas"]
wrap = []
number_input = ["num-format", "num-traits", "typed_input"]
typed_input = []
selection_list = []
menu = []
quad = []
spinner = []
context_menu = []
slide_bar = []
drop_down = []
sidebar = []
labeled_frame = []
custom_layout = ["iced/advanced"]

full = [
  "badge",
  "card",
  "number_input",
  "date_picker",
  "color_picker",
  "tab_bar",
  "tabs",
  "time_picker",
  "slide_bar",
  "wrap",
  "selection_list",
  "quad",
  "context_menu",
  "spinner",
  "drop_down",
  "menu",
  "sidebar",
  "labeled_frame",
  "custom_layout",
]

[dev-dependencies]
iced_aw = { path = "./" }
getrandom = { version = "0.3.3", features = ["wasm_js"] }
rand = "0.9.2"                                            # For wrap example

[dependencies.iced]
version = "0.14.0-dev"
features = ["advanced"]

[dependencies]
cfg-if = "1.0"
chrono = { version = "0.4.41", optional = true, features = ["wasmbind"] }
iced_fonts = { version = "0.3.0-dev", features = [
  "advanced_text",
], git = "https://github.com/Redhawk18/iced_fonts.git", rev = "31970b2" }
iced_widget = "0.14.0-dev" # Required for font generated from `iced_fonts`.
num-format = { version = "0.4.4", optional = true }
num-traits = { version = "0.2.19", optional = true }
web-time = "1.1.0"

[patch.crates-io]
iced = { git = "https://github.com/iced-rs/iced.git", rev = "9d56b48" }
iced_core = { git = "https://github.com/iced-rs/iced.git", rev = "9d56b48" }
iced_widget = { git = "https://github.com/iced-rs/iced.git", rev = "9d56b48" }

[[example]]
name = "badge"
required-features = ["badge"]

[[example]]
name = "context_menu"
required-features = ["context_menu"]

[[example]]
name = "drop_down"
required-features = ["drop_down"]

[[example]]
name = "card"
required-features = ["card"]

[[example]]
name = "color_picker"
required-features = ["color_picker", "iced/smol"]

[[example]]
name = "date_picker"
required-features = ["date_picker"]

[[example]]
name = "menu"
required-features = ["menu"]

[[example]]
name = "number_input"
required-features = ["number_input"]

[[example]]
name = "selection_list"
required-features = ["selection_list"]

[[example]]
name = "side_bar"
required-features = ["sidebar", "iced/image"]

[[example]]
name = "slide_bar"
required-features = ["slide_bar"]

[[example]]
name = "spinner"
required-features = ["spinner"]

[[example]]
name = "tab_bar"
required-features = ["tab_bar"]

[[example]]
name = "tabs"
required-features = ["tabs", "iced/image"]

[[example]]
name = "time_picker"
required-features = ["time_picker"]

[[example]]
name = "typed_input"
required-features = ["typed_input"]

[[example]]
name = "widget_id_return"
required-features = ["number_input"]

[[example]]
name = "wrap"
required-features = ["wrap", "number_input"]

[[example]]
name = "labeled_frame"
required-features = ["labeled_frame"]

[[example]]
name = "custom_layout"
required-features = ["labeled_frame"]

[lib]
crate-type = ["cdylib", "rlib"]<|MERGE_RESOLUTION|>--- conflicted
+++ resolved
@@ -16,14 +16,7 @@
 rust-version = "1.80"
 
 [features]
-<<<<<<< HEAD
-# STK: revert to normal
-# default = ["selection_list"]
 default = ["full"]
-
-=======
-default = ["time_picker"]
->>>>>>> 4431ec39
 
 badge = []
 card = []
